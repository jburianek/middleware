--- conflicted
+++ resolved
@@ -808,29 +808,6 @@
 
         new.update(data)
 
-<<<<<<< HEAD
-=======
-        verrors = ValidationErrors()
-
-        # TODO: THIS WILL BE REMOVED IN 11.3 - WO DON'T WANT TO ALLOW UPDATES TO THE CERTIFICATE FIELD
-        if new['type'] != CERT_TYPE_CSR and data.get('certificate'):
-            verrors.add(
-                'certificate_update.certificate',
-                'Certificate field cannot be updated'
-            )
-        elif data.get('certificate'):
-            verrors = await self.validate_common_attributes(new, 'certificate_update')
-
-            if not verrors:
-                new['type'] = CERT_TYPE_EXISTING
-
-                new.update(
-                    (await self.middleware.run_in_thread(self.load_certificate, new['certificate']))
-                )
-
-                new['chain'] = True if len(RE_CERTIFICATE.findall(new['certificate'])) > 1 else False
-
->>>>>>> 25091cac
         if new['name'] != old['name']:
 
             verrors = ValidationErrors()
