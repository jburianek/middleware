--- conflicted
+++ resolved
@@ -10,11 +10,6 @@
 	rra_timespan = ', '.join([str(v) for v in reporting_config['graph_timespans']])
 	rra_rows = reporting_config['graph_rows']
 
-<<<<<<< HEAD
-	use_rrd_dataset = middleware.call_sync('reporting.use_rrd_dataset')
-
-=======
->>>>>>> 78d6aa8e
 	base_dir = '/var/db/collectd'
 	data_dir = '/var/db/collectd/rrd'
 	hostname = middleware.call_sync('system.info')['hostname']
@@ -157,11 +152,6 @@
 	</Module>
 </Plugin>
 
-<<<<<<< HEAD
-% if graphite:
-LoadPlugin write_graphite
-=======
->>>>>>> 78d6aa8e
 <Plugin "write_graphite">
 	<Node "middleware">
 		Host "localhost"
